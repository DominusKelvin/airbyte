"""
MIT License

Copyright (c) 2020 Airbyte

Permission is hereby granted, free of charge, to any person obtaining a copy
of this software and associated documentation files (the "Software"), to deal
in the Software without restriction, including without limitation the rights
to use, copy, modify, merge, publish, distribute, sublicense, and/or sell
copies of the Software, and to permit persons to whom the Software is
furnished to do so, subject to the following conditions:

The above copyright notice and this permission notice shall be included in all
copies or substantial portions of the Software.

THE SOFTWARE IS PROVIDED "AS IS", WITHOUT WARRANTY OF ANY KIND, EXPRESS OR
IMPLIED, INCLUDING BUT NOT LIMITED TO THE WARRANTIES OF MERCHANTABILITY,
FITNESS FOR A PARTICULAR PURPOSE AND NONINFRINGEMENT. IN NO EVENT SHALL THE
AUTHORS OR COPYRIGHT HOLDERS BE LIABLE FOR ANY CLAIM, DAMAGES OR OTHER
LIABILITY, WHETHER IN AN ACTION OF CONTRACT, TORT OR OTHERWISE, ARISING FROM,
OUT OF OR IN CONNECTION WITH THE SOFTWARE OR THE USE OR OTHER DEALINGS IN THE
SOFTWARE.
"""

import argparse
import json
import os
from typing import List, Optional, Set, Tuple, Union

import yaml


class TransformCatalog:
    """
To run this transformation:
```
python3 main_dev_transform_catalog.py \
  --profile-config-dir . \
  --catalog integration_tests/catalog.json \
  --out dir \
  --json-column json_blob
```
    """

    config: dict = {}

    def run(self, args) -> None:
        self.parse(args)
        self.process_catalog()

    def parse(self, args) -> None:
        parser = argparse.ArgumentParser(add_help=False)
        parser.add_argument("--profile-config-dir", type=str, required=True, help="path to directory containing DBT profiles.yml")
        parser.add_argument("--catalog", nargs="+", type=str, required=True, help="path to Catalog (JSON Schema) file")
        parser.add_argument("--out", type=str, required=True, help="path to output generated DBT Models to")
        parser.add_argument("--json-column", type=str, required=False, help="name of the column containing the json blob")
        parsed_args = parser.parse_args(args)
        profiles_yml = read_profiles_yml(parsed_args.profile_config_dir)
        self.config = {
            "schema": extract_schema(profiles_yml),
            "catalog": parsed_args.catalog,
            "output_path": parsed_args.out,
            "json_column": parsed_args.json_column,
        }

    def process_catalog(self) -> None:
        source_tables: set = set()
        schema = self.config["schema"]
        output = self.config["output_path"]
        for catalog_file in self.config["catalog"]:
            print(f"Processing {catalog_file}...")
            catalog = read_json_catalog(catalog_file)
            result, tables = generate_dbt_model(catalog=catalog, json_col=self.config["json_column"], schema=schema)
            self.output_sql_models(output, result)
            source_tables = source_tables.union(tables)
        self.write_yaml_sources(output, schema, source_tables)

    @staticmethod
    def output_sql_models(output: str, result: dict) -> None:
        if result:
            if not os.path.exists(output):
                os.makedirs(output)
            for file, sql in result.items():
                print(f"  Generating {file.lower()}_normalized.sql in {output}")
                with open(os.path.join(output, f"{file}_normalized.sql").lower(), "w") as f:
                    f.write(sql)

    @staticmethod
    def write_yaml_sources(output: str, schema: str, sources: set) -> None:
        tables = [{"name": source} for source in sources]
        source_config = {
            "version": 2,
            "sources": [
                {
                    "name": schema,
                    "tables": tables,
                    "quoting": {
                        "database": True,
                        "schema": True,
                        "identifier": True,
                    },
                },
            ],
        }
        # Quoting options are hardcoded and passed down to the sources instead of
        # inheriting them from dbt_project.yml (does not work well for some reasons?)
        # Apparently, Snowflake needs this quoting configuration to work properly...
        source_path = os.path.join(output, "sources.yml")
        if not os.path.exists(source_path):
            with open(source_path, "w") as fh:
                fh.write(yaml.dump(source_config))


def read_profiles_yml(profile_dir: str) -> dict:
    with open(os.path.join(profile_dir, "profiles.yml"), "r") as file:
        config = yaml.load(file, Loader=yaml.FullLoader)
        obj = config["normalize"]["outputs"]["prod"]
        return obj


def extract_schema(profiles_yml: dict) -> str:
    if "dataset" in profiles_yml:
        return profiles_yml["dataset"]
    else:
        return profiles_yml["schema"]


def read_json_catalog(input_path: str) -> dict:
    with open(input_path, "r") as file:
        contents = file.read()
    return json.loads(contents)


def is_string(property_type) -> bool:
    return property_type == "string" or "string" in property_type


def is_integer(property_type) -> bool:
    return property_type == "integer" or "integer" in property_type


def is_number(property_type) -> bool:
    return property_type == "number" or "number" in property_type


def is_boolean(property_type) -> bool:
    return property_type == "boolean" or "boolean" in property_type


def is_array(property_type) -> bool:
    return property_type == "array" or "array" in property_type


def is_object(property_type) -> bool:
    return property_type == "object" or "object" in property_type


def find_combining_schema(properties: dict) -> set:
    return set(properties).intersection({"anyOf", "oneOf", "allOf"})


def jinja_call(command: str) -> str:
    return "{{ " + command + "  }}"


def json_extract_base_property(path: List[str], json_col: str, name: str, definition: dict) -> Optional[str]:
    current = path + [name]
    if "type" not in definition:
        return None
    elif is_string(definition["type"]):
        return "cast({} as {}) as {}".format(
            jinja_call(f"json_extract('{json_col}', {current})"),
            jinja_call("dbt_utils.type_string()"),
            jinja_call(f"adapter.quote_as_configured('{name}', 'identifier')"),
        )
    elif is_integer(definition["type"]):
        return "cast({} as {}) as {}".format(
            jinja_call(f"json_extract_scalar('{json_col}', {current})"),
            jinja_call("dbt_utils.type_int()"),
            jinja_call(f"adapter.quote_as_configured('{name}', 'identifier')"),
        )
    elif is_number(definition["type"]):
        return "cast({} as {}) as {}".format(
            jinja_call(f"json_extract_scalar('{json_col}', {current})"),
            jinja_call("dbt_utils.type_float()"),
            jinja_call(f"adapter.quote_as_configured('{name}', 'identifier')"),
        )
    elif is_boolean(definition["type"]):
        return "cast({} as boolean) as {}".format(
            jinja_call(f"json_extract_scalar('{json_col}', {current})"),
            jinja_call(f"adapter.quote_as_configured('{name}', 'identifier')"),
        )
    else:
        return None


def json_extract_nested_property(path: List[str], json_col: str, name: str, definition: dict) -> Union[Tuple[None, None], Tuple[str, str]]:
    current = path + [name]
    if definition is None or "type" not in definition:
        return None, None
    elif is_array(definition["type"]):
        return (
            "{} as {}".format(
                jinja_call(f"json_extract_array('{json_col}', {current})"),
                jinja_call(f"adapter.quote_as_configured('{name}', 'identifier')"),
            ),
            "cross join {} as {}".format(
                jinja_call(f"unnest('{name}')"), jinja_call(f"adapter.quote_as_configured('{name}', 'identifier')")
            ),
        )
    elif is_object(definition["type"]):
        return (
            "{} as {}".format(
                jinja_call(f"json_extract('{json_col}', {current})"),
                jinja_call(f"adapter.quote_as_configured('{name}', 'identifier')"),
            ),
            "",
        )
    else:
        return None, None


def select_table(table: str, columns="*"):
    return f"\nselect {columns} from {table}"


def extract_node_properties(path: List[str], json_col: str, properties: dict) -> dict:
    result = {}
    if properties:
        for field in properties.keys():
            sql_field = json_extract_base_property(path=path, json_col=json_col, name=field, definition=properties[field])
            if sql_field:
                result[field] = sql_field
    return result


def find_properties_object(path: List[str], field: str, properties) -> dict:
    if isinstance(properties, str) or isinstance(properties, int):
        return {}
    else:
        if "items" in properties:
            return find_properties_object(path, field, properties["items"])
        elif "properties" in properties:
            # we found a properties object
            return {field: properties["properties"]}
        elif "type" in properties and json_extract_base_property(path=path, json_col="", name="", definition=properties):
            # we found a basic type
            return {field: None}
        elif isinstance(properties, dict):
            for key in properties.keys():
                if not json_extract_base_property(path, "", key, properties[key]):
                    child = find_properties_object(path, key, properties[key])
                    if child:
                        return child
        elif isinstance(properties, list):
            for item in properties:
                child = find_properties_object(path=path, field=field, properties=item)
                if child:
                    return child
    return {}


def extract_nested_properties(path: List[str], field: str, properties: dict) -> dict:
    result = {}
    if properties:
        for key in properties.keys():
            combining = find_combining_schema(properties[key])
            if combining:
                # skip combining schemas
                for combo in combining:
                    found = find_properties_object(path=path + [field, key], field=key, properties=properties[key][combo])
                    result.update(found)
            elif "type" not in properties[key]:
                pass
            elif is_array(properties[key]["type"]) and "items" in properties[key]:
                combining = find_combining_schema(properties[key]["items"])
                if combining:
                    # skip combining schemas
                    for combo in combining:
                        found = find_properties_object(path=path + [field, key], field=key, properties=properties[key]["items"][combo])
                        result.update(found)
                else:
                    found = find_properties_object(path=path + [field, key], field=key, properties=properties[key]["items"])
                    result.update(found)
            elif is_object(properties[key]["type"]):
                found = find_properties_object(path=path + [field, key], field=key, properties=properties[key])
                result.update(found)
    return result


def process_node(
    path: List[str], json_col: str, name: str, properties: dict, from_table: str = "", previous="with ", inject_cols=""
) -> dict:
    result = {}
    if previous == "with ":
        prefix = previous
    else:
        prefix = previous + ","
    node_properties = extract_node_properties(path=path, json_col=json_col, properties=properties)
    node_columns = ",\n    ".join([sql for sql in node_properties.values()])
    hash_node_columns = ",\n        ".join([f"adapter.quote_as_configured('{column}', 'identifier')" for column in node_properties.keys()])
    hash_node_columns = jinja_call(f"dbt_utils.surrogate_key([\n        {hash_node_columns}\n    ])")
    hash_id = jinja_call(f"adapter.quote_as_configured('_{name}_hashid', 'identifier')")
    foreign_hash_id = jinja_call(f"adapter.quote_as_configured('_{name}_foreign_hashid', 'identifier')")
    emitted_col = "{},\n    {} as {}".format(
        jinja_call("adapter.quote_as_configured('emitted_at', 'identifier')"),
        jinja_call("dbt_utils.current_timestamp_in_utc()"),
        jinja_call("adapter.quote_as_configured('normalized_at', 'identifier')"),
    )
    node_sql = f"""{prefix}
{name}_node as (
  select {inject_cols}
    {emitted_col},
    {node_columns}
  from {from_table}
),
{name}_with_id as (
  select
    *,
    {hash_node_columns} as {hash_id}
  from {name}_node
)"""
    # SQL Query for current node's basic properties
    result[name] = node_sql + select_table(f"{name}_with_id")

    children_columns = extract_nested_properties(path=path, field=name, properties=properties)
    if children_columns:
        for col in children_columns.keys():
            child_col, join_child_table = json_extract_nested_property(path=path, json_col=json_col, name=col, definition=properties[col])
            column_name = jinja_call(f"adapter.quote_as_configured('{col}', 'identifier')")
            child_sql = f"""{prefix}
{name}_node as (
  select
    {emitted_col},
    {child_col},
    {node_columns}
  from {from_table}
),
{name}_with_id as (
  select
    {hash_node_columns} as {hash_id},
    {column_name}
  from {name}_node
  {join_child_table}
)"""
            if children_columns[col]:
                children = process_node(
                    path=[],
                    json_col=col,
                    name=f"{name}_{col}",
                    properties=children_columns[col],
                    from_table=f"{name}_with_id",
                    previous=child_sql,
                    inject_cols=f"\n    {hash_id} as {foreign_hash_id},",
                )
                result.update(children)
            else:
                # SQL Query for current node's basic properties
                result[f"{name}_{col}"] = child_sql + select_table(
                    f"{name}_with_id",
                    columns=f"""
  {hash_id} as {foreign_hash_id},
  {col}
""",
                )
    return result


def generate_dbt_model(catalog: dict, json_col: str, schema: str) -> Tuple[dict, Set[Union[str]]]:
    result = {}
    source_tables = set()
    for obj in catalog["streams"]:
        if "name" in obj:
            name = obj["name"]
        else:
            name = "undefined"
        if "json_schema" in obj and "properties" in obj["json_schema"]:
            properties = obj["json_schema"]["properties"]
        else:
            properties = {}
<<<<<<< HEAD
        table = jinja_call(f"source('{schema}','{name}')")
=======
        # TODO Any destination which can run in conjunction with normalization outputs tables whose names have the _raw suffix. However, it would be better
        # to have either normalization rename those tables before it runs, or the destination connector output a mapping from its input catalog to the
        # stream it actually ended up writing.
        table = f"{MACRO_START} source('{schema}','{name}_raw') {MACRO_END}"
>>>>>>> 9305461f
        result.update(process_node(path=[], json_col=json_col, name=name, properties=properties, from_table=table))
        source_tables.add(name + "_raw")
    return result, source_tables


def main(args=None):
    TransformCatalog().run(args)<|MERGE_RESOLUTION|>--- conflicted
+++ resolved
@@ -378,16 +378,12 @@
             properties = obj["json_schema"]["properties"]
         else:
             properties = {}
-<<<<<<< HEAD
-        table = jinja_call(f"source('{schema}','{name}')")
-=======
-        # TODO Any destination which can run in conjunction with normalization outputs tables whose names have the _raw suffix. However, it would be better
-        # to have either normalization rename those tables before it runs, or the destination connector output a mapping from its input catalog to the
-        # stream it actually ended up writing.
-        table = f"{MACRO_START} source('{schema}','{name}_raw') {MACRO_END}"
->>>>>>> 9305461f
+        # TODO Replace {name}_raw by an argument like we do for the json_blob column
+        # This would enable destination to freely choose where to store intermediate data before notifying
+        # normalization step
+        table = jinja_call(f"source('{schema}','{name}_raw')")
         result.update(process_node(path=[], json_col=json_col, name=name, properties=properties, from_table=table))
-        source_tables.add(name + "_raw")
+        source_tables.add(f"{name}_raw")
     return result, source_tables
 
 
